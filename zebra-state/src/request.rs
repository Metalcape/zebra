--- conflicted
+++ resolved
@@ -8,13 +8,8 @@
 
 use tower::{BoxError, Service, ServiceExt};
 use zebra_chain::{
-<<<<<<< HEAD
-    amount::{Amount, NegativeAllowed, NonNegative},
+    amount::{DeferredPoolBalanceChange, NegativeAllowed},
     block::{self, Block, Height, HeightDiff},
-=======
-    amount::{DeferredPoolBalanceChange, NegativeAllowed},
-    block::{self, Block, HeightDiff},
->>>>>>> 7a7572f6
     history_tree::HistoryTree,
     orchard,
     parallel::tree::NoteCommitmentTrees,
